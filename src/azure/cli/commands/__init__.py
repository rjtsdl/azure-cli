<<<<<<< HEAD
﻿from importlib import import_module

from pip import get_installed_distributions

from .._argparse import IncorrectUsageError
from .._logging import logger
=======
﻿from __future__ import print_function
import sys
import time
from collections import defaultdict
>>>>>>> 9c5ba5f2

# Find our command modules, they start with 'azure-cli-'
INSTALLED_COMMAND_MODULES = [dist.key.replace('azure-cli-', '')
                             for dist in get_installed_distributions(local_only=True)
                             if dist.key.startswith('azure-cli-')]

COMMON_PARAMETERS = {
    'resource_group_name': {
        'name': '--resourcegroup -g',
        'metavar': 'RESOURCE GROUP',
        'help': 'Name of resource group',
        'required': True
    },
    'location': {
        'name': '--location -l',
        'metavar': 'LOCATION',
        'help': 'Location',
        'required': True
    }
}

class LongRunningOperation(object): #pylint: disable=too-few-public-methods

    progress_file = sys.stderr

    def __init__(self, start_msg='', finish_msg='', poll_interval_ms=1000.0):
        self.start_msg = start_msg
        self.finish_msg = finish_msg
        self.poll_interval_ms = poll_interval_ms

    def __call__(self, poller):
        print(self.start_msg, file=self.progress_file)
        succeeded = False
        try:
            while not poller.done():
                if self.progress_file:
                    print('.', end='', file=self.progress_file)
                    self.progress_file.flush()
                time.sleep(self.poll_interval_ms / 1000.0)
            result = poller.result()
            succeeded = True
            return result
        finally:
            # Ensure that we get a newline after the dots...
            if self.progress_file:
                print(file=self.progress_file)
                print(self.finish_msg if succeeded else '', file=self.progress_file)

class CommandTable(defaultdict):
    """A command table is a dictionary of func -> {name,
                                                   func,
                                                   **kwargs}
    objects.

    The `name` is the space separated name - i.e. 'az vm list'
    `func` represents the handler for the method, and will be called with the parsed
    args from argparse.ArgumentParser. The remaining keyword arguments will be passed to
    ArgumentParser.add_parser.
    """
    def __init__(self):
        super(CommandTable, self).__init__(lambda: {'arguments': []})

    def command(self, name, **kwargs):
        def wrapper(func):
            self[func]['name'] = name
            self[func].update(kwargs)
            return func
        return wrapper

    def description(self, description):
        def wrapper(func):
            self[func]['description'] = description
            return func
        return wrapper

    def option(self, name, **kwargs):
        def wrapper(func):
            try:
                opt = dict(kwargs['kwargs'])
            except KeyError:
                opt = dict(kwargs)
            opt['name'] = name
            self[func]['arguments'].append(opt)
            return func
        return wrapper

def _get_command_table(module_name):
    module = __import__('azure.cli.commands.' + module_name)
    for part in ('cli.commands.' + module_name).split('.'):
        module = getattr(module, part)

    return module.command_table

def get_command_table(module_name=None):
    '''Loads command table(s)

    When `module_name` is specified, only commands from that module will be loaded.
    If the module is not found, all commands are loaded.
    '''
    loaded = False
    if module_name:
        try:
<<<<<<< HEAD
            # Try and load the installed command module
            import_module('azure.cli.command_modules.'+command_name)
=======
            command_table = _get_command_table(module_name)
>>>>>>> 9c5ba5f2
            loaded = True
        except ImportError:
            # Unknown command - we'll load all installed modules below
            pass

    if not loaded:
<<<<<<< HEAD
        for installed_mods in INSTALLED_COMMAND_MODULES:
            import_module('azure.cli.command_modules.'+installed_mods)

    for handler, info in _COMMANDS.items():
        # args have probably been added in reverse order
        info.setdefault('args', []).reverse()
        parser.add_command(handler, **info)
=======
        command_table = {}
        for mod in COMMAND_MODULES:
            command_table.update(_get_command_table(mod))
        loaded = True
    return command_table
>>>>>>> 9c5ba5f2
<|MERGE_RESOLUTION|>--- conflicted
+++ resolved
@@ -1,16 +1,9 @@
-<<<<<<< HEAD
-﻿from importlib import import_module
-
-from pip import get_installed_distributions
-
-from .._argparse import IncorrectUsageError
-from .._logging import logger
-=======
-﻿from __future__ import print_function
+from __future__ import print_function
 import sys
 import time
+from importlib import import_module
 from collections import defaultdict
->>>>>>> 9c5ba5f2
+from pip import get_installed_distributions
 
 # Find our command modules, they start with 'azure-cli-'
 INSTALLED_COMMAND_MODULES = [dist.key.replace('azure-cli-', '')
@@ -98,8 +91,8 @@
         return wrapper
 
 def _get_command_table(module_name):
-    module = __import__('azure.cli.commands.' + module_name)
-    for part in ('cli.commands.' + module_name).split('.'):
+    module = import_module('azure.cli.command_modules.' + module_name)
+    for part in ('cli.command_modules.' + module_name).split('.'):
         module = getattr(module, part)
 
     return module.command_table
@@ -113,30 +106,15 @@
     loaded = False
     if module_name:
         try:
-<<<<<<< HEAD
-            # Try and load the installed command module
-            import_module('azure.cli.command_modules.'+command_name)
-=======
             command_table = _get_command_table(module_name)
->>>>>>> 9c5ba5f2
             loaded = True
         except ImportError:
             # Unknown command - we'll load all installed modules below
             pass
 
     if not loaded:
-<<<<<<< HEAD
-        for installed_mods in INSTALLED_COMMAND_MODULES:
-            import_module('azure.cli.command_modules.'+installed_mods)
-
-    for handler, info in _COMMANDS.items():
-        # args have probably been added in reverse order
-        info.setdefault('args', []).reverse()
-        parser.add_command(handler, **info)
-=======
         command_table = {}
-        for mod in COMMAND_MODULES:
+        for mod in INSTALLED_COMMAND_MODULES:
             command_table.update(_get_command_table(mod))
         loaded = True
-    return command_table
->>>>>>> 9c5ba5f2
+    return command_table